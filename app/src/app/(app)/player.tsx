--- conflicted
+++ resolved
@@ -4,24 +4,14 @@
 import { VideoPlayer } from '@/components/video';
 import { useWebPlaybackSource } from '@/components/video/web-player/useWebPlaybackSource';
 
-<<<<<<< HEAD
 export default function Player() {
   const router = useRouter();
   const { url, loading, error, contentType } = useWebPlaybackSource();
-  
+
   // You can also get theme/layout preferences from params or user settings
   const params = useLocalSearchParams();
   const layout = (params.layout as 'netflix' | 'minimal') || 'netflix';
   const theme = (params.theme as 'default' | 'compact') || 'default';
-=======
-// Expo Router requires a non-platform-specific route file.
-// Delegate to the platform-specific implementation.
-
-const Impl =
-  Platform.OS === 'web'
-    ? require('./player.web').default
-    : require('./player.native').default;
->>>>>>> c173f7ee
 
   if (loading) {
     return (
